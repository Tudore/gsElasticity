/** @file gsVisitorThermo.h

    @brief Visitor class for volumetric integration of the thermal stress.

    This file is part of the G+Smo library.

    This Source Code Form is subject to the terms of the Mozilla Public
    License, v. 2.0. If a copy of the MPL was not distributed with this
    file, You can obtain one at http://mozilla.org/MPL/2.0/.

    Author(s):
        D. Fusseder  (2012 - 2015, TU Kaiserslautern),
        A.Shamanskiy (2016 - ...., TU Kaiserslautern)
*/

#pragma once

#include <gsAssembler/gsQuadrature.h>
#include <gsCore/gsFuncData.h>

namespace gismo
{

template <class T>
class gsVisitorThermo
{
public:
    gsVisitorThermo(const gsFunctionSet<T> & temperatureField_)
         : temperatureField(temperatureField_) {}

    void initialize(const gsBasisRefs<T> & basisRefs,
                    const index_t patchIndex,
                    const gsOptionList & options,
                    gsQuadRule<T> & rule)
    {
        // parametric dimension of the first displacement component
        dim = basisRefs.front().dim();
        // a quadrature rule is defined by the basis for the first displacement component.
        rule = gsQuadrature::get(basisRefs.front(), options);
        // saving necessary info
        patch = patchIndex;
        paramTemp = options.getSwitch("ParamTemp");
        thermalExpCoef = options.getReal("ThExpCoef");
        T E = options.getReal("YoungsModulus");
        T pr = options.getReal("PoissonsRatio");
        lambda = E * pr / ( ( 1. + pr ) * ( 1. - 2. * pr ) );
        mu     = E / ( 2. * ( 1. + pr ) );
        // resize containers for global indices
        globalIndices.resize(dim);
        blockNumbers.resize(dim);
    }

    inline void evaluate(const gsBasisRefs<T> & basisRefs,
                         const gsGeometry<T> & geo,
                         const gsMatrix<T> & quNodes)
    {        
        // store quadrature points of the element for geometry evaluation
        md.points = quNodes;
        // NEED_VALUE to get points in the physical domain for evaluation of the temperature gradients
        // NEED_MEASURE to get the Jacobian determinant values for integration
        // NEED_GRAD_TRANSFORM to get the Jacobian matrix to transform temperature gradient from the parametric to physical domain
        if (paramTemp)
            md.flags = NEED_MEASURE | NEED_GRAD_TRANSFORM;
        else
            md.flags = NEED_VALUE | NEED_MEASURE;
        // Compute image of the quadrature points plus gradient, jacobian and other necessary data
        geo.computeMap(md);
        // Compute temperature gradients
        if (paramTemp) // evaluate gradients in the parametric domain
            temperatureField.piece(patch).deriv_into(quNodes,tempGrads);
        else           // evaluate gradients in the physical domain
            temperatureField.piece(patch).deriv_into(md.values[0],tempGrads);
        // find local indices of the displacement basis functions active on the element
        basisRefs.front().active_into(quNodes.col(0),localIndicesDisp);
        N_D = localIndicesDisp.rows();
        // Evaluate displacement basis functions on the element
        basisRefs.front().eval_into(quNodes,basisValuesDisp);
    }

    inline void assemble(gsDomainIterator<T> & element,
                         const gsVector<T> & quWeights)
    {
        // Initialize local matrix/rhs
        localRhs.setZero(dim*N_D, 1);
        // Loop over the quadrature nodes
        for (index_t q = 0; q < quWeights.rows(); ++q)
        {
            // Multiply quadrature weight by the geometry measure
            const T weight = thermalExpCoef*(2*mu+dim*lambda)*quWeights[q]*md.measure(q);

            if (paramTemp) // transform temperature gradients to the physical domain
            {
                // temperature gradient at one point in the physical domain, dim x 1
                transformGradients(md,q,tempGrads,physGrad);
                for (index_t d = 0; d < dim; ++d)
                    localRhs.middleRows(d*N_D,N_D).noalias() -= weight * physGrad(d,0) * basisValuesDisp.col(q);
            }
            else  // use temperature gradients as they are
                for (index_t d = 0; d < dim; ++d)
                    localRhs.middleRows(d*N_D,N_D).noalias() -= weight * tempGrads(d,q) * basisValuesDisp.col(q);
        }
    }

    inline void localToGlobal(const int patchIndex,
                                  const std::vector<gsMatrix<T> > & eliminatedDofs,
                                  gsSparseSystem<T> & system)
        {
<<<<<<< HEAD
            // number of unknowns: dim of displacement
            std::vector< gsMatrix<index_t> > globalIndices(dim);
            gsVector<index_t> blockNumbers(dim);
=======
>>>>>>> d491a413
            // computes global indices for displacement components
            for (short_t d = 0; d < dim; ++d)
            {
                system.mapColIndices(localIndicesDisp, patchIndex, globalIndices[d], d);
                blockNumbers.at(d) = d;
            }
            // push to global system
            system.pushToRhs(localRhs,globalIndices,blockNumbers);
        }

protected:
    // problem info
    short_t dim;
    // Lame and thermal expansion coefficients
    T lambda, mu, thermalExpCoef;
    // geometry mapping
    gsMapData<T> md;
    // local components of the global linear system
    gsMatrix<T> localRhs;
    // local indices (at the current patch) of the displacement basis functions active at the current element
    gsMatrix<index_t> localIndicesDisp;
    // number of displacement basis functions active at the current element
    index_t N_D;
    // values of displacement basis functions at quadrature points at the current element stored as a N_D x numQuadPoints matrix;
    gsMatrix<T> basisValuesDisp;
    // Temperature info
    index_t patch;
    const gsFunctionSet<T> & temperatureField;
    // true if temperature field is defined in the parametric domain; false if in the physical
    bool paramTemp;
    // temperature gradient evaluated at the quadrature points or at their images in the physical domain;
    // stored as a dim x numQuadPoints matrix
    gsMatrix<T> tempGrads;

    // all temporary matrices defined here for efficiency
    gsMatrix<T> physGrad;
    // containers for global indices
    std::vector< gsMatrix<unsigned> > globalIndices;
    gsVector<size_t> blockNumbers;

}; //class definition ends

} // namespace ends<|MERGE_RESOLUTION|>--- conflicted
+++ resolved
@@ -26,7 +26,7 @@
 {
 public:
     gsVisitorThermo(const gsFunctionSet<T> & temperatureField_)
-         : temperatureField(temperatureField_) {}
+        : temperatureField(temperatureField_) {}
 
     void initialize(const gsBasisRefs<T> & basisRefs,
                     const index_t patchIndex,
@@ -53,7 +53,7 @@
     inline void evaluate(const gsBasisRefs<T> & basisRefs,
                          const gsGeometry<T> & geo,
                          const gsMatrix<T> & quNodes)
-    {        
+    {
         // store quadrature points of the element for geometry evaluation
         md.points = quNodes;
         // NEED_VALUE to get points in the physical domain for evaluation of the temperature gradients
@@ -102,24 +102,18 @@
     }
 
     inline void localToGlobal(const int patchIndex,
-                                  const std::vector<gsMatrix<T> > & eliminatedDofs,
-                                  gsSparseSystem<T> & system)
+                              const std::vector<gsMatrix<T> > & eliminatedDofs,
+                              gsSparseSystem<T> & system)
+    {
+        // computes global indices for displacement components
+        for (short_t d = 0; d < dim; ++d)
         {
-<<<<<<< HEAD
-            // number of unknowns: dim of displacement
-            std::vector< gsMatrix<index_t> > globalIndices(dim);
-            gsVector<index_t> blockNumbers(dim);
-=======
->>>>>>> d491a413
-            // computes global indices for displacement components
-            for (short_t d = 0; d < dim; ++d)
-            {
-                system.mapColIndices(localIndicesDisp, patchIndex, globalIndices[d], d);
-                blockNumbers.at(d) = d;
-            }
-            // push to global system
-            system.pushToRhs(localRhs,globalIndices,blockNumbers);
+            system.mapColIndices(localIndicesDisp, patchIndex, globalIndices[d], d);
+            blockNumbers.at(d) = d;
         }
+        // push to global system
+        system.pushToRhs(localRhs,globalIndices,blockNumbers);
+    }
 
 protected:
     // problem info
