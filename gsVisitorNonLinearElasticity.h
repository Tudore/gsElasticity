--- conflicted
+++ resolved
@@ -142,13 +142,8 @@
                     localRhs(d*N+i) -= weight * localResidual(d);
             }
             // contribution of volumetric load function to residual/rhs
-<<<<<<< HEAD
-            for (index_t d = 0; d < dim; ++d)
+            for (short_t d = 0; d < dim; ++d)
                 localRhs.middleRows(d*N,N).noalias() += weight * forceValues(d,q) * basisVals.col(q) ;
-=======
-            for (short_t d = 0; d < dim; ++d)
-                localRhs.middleRows(d*N,N).noalias() += weight * rho * forceValues(d,q) * timeFactor * basisVals.col(q) ;
->>>>>>> 8823d540
         }
     }
 
