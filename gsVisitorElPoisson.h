--- conflicted
+++ resolved
@@ -83,12 +83,6 @@
                               const std::vector<gsMatrix<T> > & eliminatedDofs,
                               gsSparseSystem<T> & system)
     {
-<<<<<<< HEAD
-        // number of unknowns: dim of displacement
-        std::vector< gsMatrix<index_t> > globalIndices(1);
-        gsVector<index_t> blockNumbers(1);
-=======
->>>>>>> d491a413
         // computes global indices for displacement components
         system.mapColIndices(localIndices, patchIndex, globalIndices[0], 0);
         blockNumbers.at(0) = 0;
