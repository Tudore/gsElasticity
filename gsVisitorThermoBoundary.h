/** @file gsVisitorThermoBoundary.h

    @brief Visitor class for surface integration of the thermal stress.

    This file is part of the G+Smo library.

    This Source Code Form is subject to the terms of the Mozilla Public
    License, v. 2.0. If a copy of the MPL was not distributed with this
    file, You can obtain one at http://mozilla.org/MPL/2.0/.

    Author(s):
        D. Fusseder  (2012 - 2015, TU Kaiserslautern),
        A.Shamanskiy (2016 - ...., TU Kaiserslautern)
*/

#pragma once

#include <gsAssembler/gsQuadrature.h>
#include <gsCore/gsFuncData.h>

namespace gismo
{

template <class T>
class gsVisitorThermoBoundary
{
public:
    gsVisitorThermoBoundary(boxSide s,
                            const gsFunctionSet<T> & temperatureField_)
         : side(s),
           temperatureField(temperatureField_) {}

    void initialize(const gsBasisRefs<T>& basisRefs,
                    const index_t patchIndex,
                    const gsOptionList & options,
                    gsQuadRule<T> & rule)
    {
        // parametric dimension of the first displacement component
        dim = basisRefs.front().dim();
        // a quadrature rule is defined by the basis for the first displacement component.
        rule = gsQuadrature::get(basisRefs.front(), options);
        // saving necessary info
        patch = patchIndex;
        paramTemp = options.getSwitch("ParamTemp");
        initTemp = options.getReal("InitTemp");
        thermalExpCoef = options.getReal("ThExpCoef");
        T E = options.getReal("YoungsModulus");
        T pr = options.getReal("PoissonsRatio");
        lambda = E * pr / ( ( 1. + pr ) * ( 1. - 2. * pr ) );
        mu     = E / ( 2. * ( 1. + pr ) );
        // resize containers for global indices
        globalIndices.resize(dim);
        blockNumbers.resize(dim);
    }

    inline void evaluate(const gsBasisRefs<T> & basisRefs,
                         const gsGeometry<T> & geo,
                         const gsMatrix<T> & quNodes)
    {
        // store quadrature points of the element for geometry evaluation
        md.points = quNodes;
        // NEED_VALUE to get points in the physical domain for evaluation of the temperature gradients
        // NEED_MEASURE to get the Jacobian determinant values for integration
        if (paramTemp)
            md.flags = NEED_MEASURE;
        else
            md.flags = NEED_VALUE | NEED_MEASURE;
        // Compute image of the quadrature points plus gradient, jacobian and other necessary data
        geo.computeMap(md);
        // Evaluate temperature
        if (paramTemp) // evaluate temperature in the parametric domain
            temperatureField.piece(patch).eval_into(quNodes,tempValues);
        else           // evaluate temperature in the physical domain
            temperatureField.eval_into(md.values[0],tempValues);
        // find local indices of the displacement basis functions active on the element
        basisRefs.front().active_into(quNodes.col(0),localIndicesDisp);
        N_D = localIndicesDisp.rows();
        // Evaluate displacement basis functions on the element
        basisRefs.front().eval_into(quNodes,basisValuesDisp);
    }

    inline void assemble(gsDomainIterator<T> & element,
                         const gsVector<T> & quWeights)
    {
        // Initialize local matrix/rhs
        localRhs.setZero(dim*N_D,1);
        // loop over the quadrature nodes
        for (index_t q = 0; q < quWeights.rows(); ++q)
        {
            // Compute the outer normal vector on the side
            // normal length equals to the local area measure
            outerNormal(md, q, side, unormal);
            // Collect the factors here: quadrature weight, geometry measure and time factor
            const T weight = thermalExpCoef*(2*mu+dim*lambda)*quWeights[q] * (tempValues.at(q) - initTemp);

            for (index_t d = 0; d < dim; ++d)
                localRhs.middleRows(d*N_D,N_D).noalias() += weight * unormal(d,0) * basisValuesDisp.col(q) ;
        }
    }

    inline void localToGlobal(const int patchIndex,
                                  const std::vector<gsMatrix<T> > & eliminatedDofs,
                                  gsSparseSystem<T> & system)
        {
<<<<<<< HEAD
            // number of unknowns: dim of displacement
            std::vector< gsMatrix<index_t> > globalIndices(dim);
            gsVector<index_t> blockNumbers(dim);
=======
>>>>>>> d491a413
            // computes global indices for displacement components
            for (short_t d = 0; d < dim; ++d)
            {
                system.mapColIndices(localIndicesDisp, patchIndex, globalIndices[d], d);
                blockNumbers.at(d) = d;
            }
            // push to global system
            system.pushToRhs(localRhs,globalIndices,blockNumbers);
        }

protected:
    // problem info
    short_t dim;
    // Lame and thermal expansion coefficients, initial temperature
    T lambda, mu, thermalExpCoef, initTemp;
    // geometry mapping
    gsMapData<T> md;
    // local components of the global linear system
    gsMatrix<T> localRhs;
    // local indices (at the current patch) of the displacement basis functions active at the current element
    gsMatrix<index_t> localIndicesDisp;
    // number of displacement basis functions active at the current element
    index_t N_D;
    // values of displacement basis functions at quadrature points at the current element stored as a N_D x numQuadPoints matrix;
    gsMatrix<T> basisValuesDisp;
    // Temperature info
    index_t patch;
    boxSide side;
    const gsFunctionSet<T> & temperatureField;
    // true if temperature field is defined in the parametric domain; false if in the physical
    bool paramTemp;
    // temperature gradient evaluated at the quadrature points or at their images in the physical domain;
    // stored as a dim x numQuadPoints matrix
    gsMatrix<T> tempGrads;
    // temperature evaluated at the quadrature points or at their images in the physical domain;
    // stored as a 1 x numQuadPoints matrix
    gsMatrix<T> tempValues;

    // all temporary matrices defined here for efficiency
    gsVector<T> unormal;
    // containers for global indices
    std::vector< gsMatrix<unsigned> > globalIndices;
    gsVector<size_t> blockNumbers;

}; //class definition ends

} // namespace ends
<|MERGE_RESOLUTION|>--- conflicted
+++ resolved
@@ -27,8 +27,8 @@
 public:
     gsVisitorThermoBoundary(boxSide s,
                             const gsFunctionSet<T> & temperatureField_)
-         : side(s),
-           temperatureField(temperatureField_) {}
+        : side(s),
+          temperatureField(temperatureField_) {}
 
     void initialize(const gsBasisRefs<T>& basisRefs,
                     const index_t patchIndex,
@@ -99,24 +99,18 @@
     }
 
     inline void localToGlobal(const int patchIndex,
-                                  const std::vector<gsMatrix<T> > & eliminatedDofs,
-                                  gsSparseSystem<T> & system)
+                              const std::vector<gsMatrix<T> > & eliminatedDofs,
+                              gsSparseSystem<T> & system)
+    {
+        // computes global indices for displacement components
+        for (short_t d = 0; d < dim; ++d)
         {
-<<<<<<< HEAD
-            // number of unknowns: dim of displacement
-            std::vector< gsMatrix<index_t> > globalIndices(dim);
-            gsVector<index_t> blockNumbers(dim);
-=======
->>>>>>> d491a413
-            // computes global indices for displacement components
-            for (short_t d = 0; d < dim; ++d)
-            {
-                system.mapColIndices(localIndicesDisp, patchIndex, globalIndices[d], d);
-                blockNumbers.at(d) = d;
-            }
-            // push to global system
-            system.pushToRhs(localRhs,globalIndices,blockNumbers);
+            system.mapColIndices(localIndicesDisp, patchIndex, globalIndices[d], d);
+            blockNumbers.at(d) = d;
         }
+        // push to global system
+        system.pushToRhs(localRhs,globalIndices,blockNumbers);
+    }
 
 protected:
     // problem info
