--- conflicted
+++ resolved
@@ -50,13 +50,8 @@
 protected:
     const gsFunctionSet<T> & m_temperatureField;
     bool assembledElasticity;
-<<<<<<< HEAD
     std::vector<std::pair<index_t,boxSide> > nonDirichletSides;
-    //
-=======
-    std::vector<std::pair<int,boxSide> > nonDirichletSides;
     /// elasticity contribution to the rhs; stored separately to efficiently reassemble the thermal contribution
->>>>>>> d491a413
     gsMatrix<T> elastRhs;
 
     using Base::m_pde_ptr;
